import os.path

from commands2 import CommandScheduler, TimedCommandRobot
from phoenix6 import utils, SignalLogger
from wpilib import DataLogManager, DriverStation
from wpinet import WebServer, PortForwarder

from constants import Constants
from robot_container import RobotContainer
from subsystems.vision import VisionSubsystem


class OilSpill(TimedCommandRobot):

    def __init__(self, period = 0.02) -> None:
        super().__init__(period)

        DriverStation.silenceJoystickConnectionWarning(not DriverStation.isFMSAttached())
        self.container = RobotContainer()

        DataLogManager.start()
        DriverStation.startDataLog(DataLogManager.getLog())

        WebServer.getInstance().start(5800, self.get_deploy_directory())
        port_forwarder = PortForwarder.getInstance()
        for i in range(10): # Forward limelight ports for use when tethered at events.
            port_forwarder.add(5800 + i, f"{Constants.VisionConstants.FRONT_CENTER}.local", 5800 + i)
            port_forwarder.add(5800 + i + 10, f"{Constants.VisionConstants.BACK_CENTER}.local", 5800 + i)

        DataLogManager.log("Robot initialized")

    @staticmethod
    def get_deploy_directory():
        if os.path.exists("/home/lvuser"):
            return "/home/lvuser/py/deploy"
        else:
            return os.path.join(os.getcwd(), "deploy")

    def robotPeriodic(self) -> None:
        # Log important info
        #SmartDashboard.putNumber("Match Time", Timer.getMatchTime())
        #SmartDashboard.putNumber("Battery Voltage", RobotController.getBatteryVoltage())

        if utils.is_simulation():
            self.container.robot_state.update_mechanisms()

    def _simulationPeriodic(self) -> None:
        pass

    def autonomousInit(self) -> None:
        DataLogManager.log("Autonomous period started")
        self.container.drivetrain.pigeon2.set_yaw(self.container.drivetrain.get_state().pose.rotation().degrees())
        self.container.vision.set_desired_state(VisionSubsystem.SubsystemState.MEGA_TAG_2)

        selected_auto = self.container.get_autonomous_command()
        if selected_auto is not None:
            selected_auto.schedule()
            
    def autonomousPeriodic(self) -> None:
        pass
    
    def autonomousExit(self) -> None:
        DataLogManager.log("Autonomous period ended")
            
    def teleopInit(self) -> None:
        DataLogManager.log("Teleoperated period started")
        self.container.drivetrain.pigeon2.set_yaw(self.container.drivetrain.get_state().pose.rotation().degrees())
        self.container.vision.set_desired_state(VisionSubsystem.SubsystemState.MEGA_TAG_2)

    def teleopExit(self) -> None:
        DataLogManager.log("Teleoperated period ended")
<<<<<<< HEAD
=======
        if DriverStation.isFMSAttached():
            elasticlib.send_notification(
                Notification(
                    level=NotificationLevel.INFO.value,
                    title="Good match!",
                    description="(again)" if DriverStation.getReplayNumber() > 1 else ""
                )
            )
>>>>>>> a6b50f03

    def testInit(self):
        DataLogManager.log("Test period started")
        CommandScheduler.getInstance().cancelAll()

    def disabledInit(self):
        self.container.vision.set_desired_state(VisionSubsystem.SubsystemState.MEGA_TAG_1)
        SignalLogger.stop()

    def testExit(self):
        DataLogManager.log("Test period ended")
    
    def disabledPeriodic(self) -> None:
        pass

    def teleopPeriodic(self) -> None:
        pass<|MERGE_RESOLUTION|>--- conflicted
+++ resolved
@@ -69,8 +69,6 @@
 
     def teleopExit(self) -> None:
         DataLogManager.log("Teleoperated period ended")
-<<<<<<< HEAD
-=======
         if DriverStation.isFMSAttached():
             elasticlib.send_notification(
                 Notification(
@@ -79,7 +77,6 @@
                     description="(again)" if DriverStation.getReplayNumber() > 1 else ""
                 )
             )
->>>>>>> a6b50f03
 
     def testInit(self):
         DataLogManager.log("Test period started")
