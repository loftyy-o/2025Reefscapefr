--- conflicted
+++ resolved
@@ -37,45 +37,20 @@
     _encoder_config.magnet_sensor.with_magnet_offset(Constants.PivotConstants.CANCODER_OFFSET)
 
     _master_config = TalonFXConfiguration()
-<<<<<<< HEAD
-    _master_config.feedback.with_rotor_to_sensor_ratio(
-        Constants.PivotConstants.GEAR_RATIO
-=======
     (_master_config.feedback
      .with_rotor_to_sensor_ratio(Constants.PivotConstants.GEAR_RATIO)
      .with_feedback_sensor_source(FeedbackSensorSourceValue.FUSED_CANCODER)
      .with_feedback_remote_sensor_id(Constants.CanIDs.PIVOT_CANCODER)
->>>>>>> 7e111e62
     )
     _master_config.with_slot0(Constants.PivotConstants.GAINS)
 
     _follower_config = TalonFXConfiguration()
-<<<<<<< HEAD
-    _follower_config.feedback.with_rotor_to_sensor_ratio(
-        Constants.PivotConstants.GEAR_RATIO
-    )
-=======
     _follower_config.feedback.with_rotor_to_sensor_ratio(Constants.PivotConstants.GEAR_RATIO)
->>>>>>> 7e111e62
     _follower_config.with_slot0(Constants.PivotConstants.GAINS)
     _follower_config.motor_output.inverted = InvertedValue.CLOCKWISE_POSITIVE
 
     def __init__(self) -> None:
         super().__init__("Pivot")
-
-<<<<<<< HEAD
-        self._master_motor = TalonFX(Constants.MotorIDs.LEFT_PIVOT_MOTOR)
-        self._follower_motor = TalonFX(Constants.MotorIDs.RIGHT_PIVOT_MOTOR)
-
-        self._master_motor.configurator.apply(self._master_config)
-        self._follower_motor.configurator.apply(self._follower_config)
-
-        self._add_talon_sim_model(
-            self._master_motor,
-            DCMotor.krakenX60FOC(2),
-            Constants.PivotConstants.GEAR_RATIO,
-        )
-=======
         self._encoder = CANcoder(Constants.CanIDs.PIVOT_CANCODER)
         self._master_motor = TalonFX(Constants.CanIDs.LEFT_PIVOT_TALON)
         self._follower_motor = TalonFX(Constants.CanIDs.RIGHT_PIVOT_TALON)
@@ -85,7 +60,6 @@
         self._follower_motor.configurator.apply(self._follower_config)
 
         self._add_talon_sim_model(self._master_motor, DCMotor.krakenX60FOC(2), Constants.PivotConstants.GEAR_RATIO)
->>>>>>> 7e111e62
 
         self._position_request = PositionDutyCycle(0)
         self._sys_id_request = VoltageOut(0)
@@ -99,13 +73,7 @@
                 )  # Log to .hoot for ease of access
             ),
             SysIdRoutine.Mechanism(
-<<<<<<< HEAD
-                lambda output: self._pivot_motor.set_control(
-                    self._sys_id_request.with_output(output)
-                ),
-=======
                 lambda output: self._master_motor.set_control(self._sys_id_request.with_output(output)),
->>>>>>> 7e111e62
                 lambda log: None,
                 self,
             )
@@ -113,8 +81,6 @@
 
     def periodic(self):
         super().periodic()
-<<<<<<< HEAD
-=======
 
         # Update CANcoder sim state
         if utils.is_simulation():
@@ -124,8 +90,7 @@
             cancoder_sim.set_supply_voltage(RobotController.getBatteryVoltage())
             cancoder_sim.set_raw_position(talon_sim.getAngularPosition() / Constants.PivotConstants.GEAR_RATIO)
             cancoder_sim.set_velocity(talon_sim.getAngularVelocity() / Constants.PivotConstants.GEAR_RATIO)
->>>>>>> 7e111e62
-
+            
     def set_desired_state(self, desired_state: SubsystemState) -> None:
 
         if DriverStation.isTest():
@@ -164,13 +129,7 @@
         self._master_motor.set_control(self._position_request)
 
     def stop(self) -> Command:
-<<<<<<< HEAD
-        return self.runOnce(
-            lambda: self._master_motor.set_control(self._sys_id_request.with_output(0))
-        )
-=======
         return self.runOnce(lambda: self._master_motor.set_control(self._sys_id_request.with_output(0)))
->>>>>>> 7e111e62
 
     def sys_id_quasistatic(self, direction: SysIdRoutine.Direction) -> Command:
         return self._sys_id_routine.quasistatic(direction).andThen(self.stop())
