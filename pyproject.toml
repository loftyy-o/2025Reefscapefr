[tool.robotpy]

robotpy_version = "2025.2.1.3"

robotpy_extras = [
    "apriltag",
    "commands2"
]

# Other pip packages to install
requires = [
<<<<<<< HEAD
    "robotpy-pathplannerlib==2025.2.1",
    "packaging"
=======
    "robotpy-pathplannerlib==2025.2.2",
    "phoenix6==25.2.2"
>>>>>>> 7e111e62
]<|MERGE_RESOLUTION|>--- conflicted
+++ resolved
@@ -9,11 +9,6 @@
 
 # Other pip packages to install
 requires = [
-<<<<<<< HEAD
-    "robotpy-pathplannerlib==2025.2.1",
-    "packaging"
-=======
     "robotpy-pathplannerlib==2025.2.2",
     "phoenix6==25.2.2"
->>>>>>> 7e111e62
 ]