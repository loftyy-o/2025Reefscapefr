--- conflicted
+++ resolved
@@ -3,19 +3,11 @@
 import commands2
 import commands2.button
 from commands2 import cmd, InstantCommand
-<<<<<<< HEAD
-from commands2.sysid import SysIdRoutine
-from ntcore import NetworkTable, NetworkTableInstance
-from pathplannerlib.auto import AutoBuilder, NamedCommands, PathPlannerAuto
-from phoenix6 import SignalLogger, swerve, utils
-from wpilib import DriverStation, SmartDashboard, DataLogManager, getDeployDirectory, SendableChooser
-=======
 from commands2.button import CommandXboxController
 from commands2.sysid import SysIdRoutine
 from pathplannerlib.auto import AutoBuilder, NamedCommands
 from phoenix6 import SignalLogger, swerve
 from wpilib import DriverStation, SmartDashboard, XboxController
->>>>>>> a6b50f03
 from wpimath.geometry import Rotation2d, Pose2d
 from wpimath.units import rotationsToRadians
 
@@ -167,17 +159,12 @@
             self._function_controller.y(): self.superstructure.Goal.L4_CORAL,
             self._function_controller.x(): self.superstructure.Goal.L3_CORAL,
             self._function_controller.b(): self.superstructure.Goal.L2_CORAL,
-<<<<<<< HEAD
-            self._function_controller.a(): self.superstructure.Goal.L1_CORAL,
-            self._function_controller.leftStick(): self.superstructure.Goal.DEFAULT,
-=======
             self._function_controller.a(): self.superstructure.Goal.DEFAULT,
             self._function_controller.y() & self._function_controller.start(): self.superstructure.Goal.NET,
             self._function_controller.x() & self._function_controller.start(): self.superstructure.Goal.L3_ALGAE,
             self._function_controller.b() & self._function_controller.start(): self.superstructure.Goal.L2_ALGAE,
             self._function_controller.a() & self._function_controller.start(): self.superstructure.Goal.PROCESSOR,
             self._function_controller.leftStick(): self.superstructure.Goal.L1_CORAL
->>>>>>> a6b50f03
         }
 
         for button, goal in goal_bindings.items():
@@ -186,9 +173,6 @@
         self._function_controller.leftBumper().whileTrue(
             cmd.parallel(
                 self.superstructure.set_goal_command(self.superstructure.Goal.FUNNEL),
-<<<<<<< HEAD
-                self.intake.set_desired_state_command(self.intake.SubsystemState.CORAL_INTAKE),
-=======
                 self.intake.set_desired_state_command(self.intake.SubsystemState.FUNNEL_INTAKE),
             ).repeatedly().until(lambda: self.intake.has_coral()).andThen(
                 cmd.parallel(
@@ -197,7 +181,6 @@
                     self.rumble_command(self._driver_controller, 0.2, 0.25),
                     self.rumble_command(self._function_controller, 0.2, 0.25),
                 )
->>>>>>> a6b50f03
             )
         ).onFalse(
             cmd.parallel(
@@ -225,8 +208,6 @@
             )
         )
 
-<<<<<<< HEAD
-=======
         self._function_controller.povLeft().onTrue(
             cmd.parallel(
                 self.climber.set_desired_state_command(self.climber.SubsystemState.CLIMB_NEGATIVE),
@@ -242,7 +223,6 @@
             )
         ).onFalse(self.climber.set_desired_state_command(self.climber.SubsystemState.STOP))
 
->>>>>>> a6b50f03
         self._function_controller.rightBumper().whileTrue(
             self.intake.set_desired_state_command(self.intake.SubsystemState.CORAL_OUTPUT)
         ).onFalse(
